"""
Release the next version of DC/OS E2E.
"""

import datetime
import re
from pathlib import Path
from textwrap import dedent
from typing import List

import click
from dulwich.porcelain import add, commit, push, tag_list
from dulwich.repo import Repo
from github import Github, Repository, UnknownObjectException

from homebrew import get_homebrew_formula


def get_version() -> str:
    """
    Return the next version of DC/OS E2E.
    This is today’s date in the format ``YYYY.MM.DD.MICRO``.
    ``MICRO`` refers to the number of releases created on this date,
    starting from ``0``.
    """
    utc_now = datetime.datetime.utcnow()
    date_format = '%Y.%m.%d'
    date_str = utc_now.strftime(date_format)
    local_repository = Repo('.')
    tag_labels = tag_list(repo=local_repository)
    tag_labels = [item.decode() for item in tag_labels]
    today_tag_labels = [
        item for item in tag_labels if item.startswith(date_str)
    ]
    micro = int(len(today_tag_labels))
    return '{date}.{micro}'.format(date=date_str, micro=micro)


def update_changelog(version: str) -> None:
    """
    Add a version title to the changelog.
    """
    changelog = Path('CHANGELOG.rst')
    changelog_contents = changelog.read_text()
    new_changelog_contents = changelog_contents.replace(
        'Next\n----',
        'Next\n----\n\n{version}\n------------'.format(version=version),
    )
    changelog.write_text(new_changelog_contents)


def create_github_release(
    repository: Repository,
    version: str,
    artifacts: List[Path],
) -> None:
    """
    Create a tag and release on GitHub.
    """
    changelog_url = 'https://dcos-e2e.readthedocs.io/en/latest/changelog.html'
<<<<<<< HEAD
=======
    release_name = 'Release ' + version
    release_message = 'See ' + changelog_url
>>>>>>> 12db7941
    release = repository.create_git_tag_and_release(
        tag=version,
        tag_message='Release ' + version,
        release_name=release_name,
        release_message=release_message,
        type='commit',
        object=repository.get_commits()[0].sha,
        draft=True,
<<<<<<< HEAD
=======
    )
    release.update_release(
        name=release_name,
        message=release_message,
        draft=False,
>>>>>>> 12db7941
    )

    for artifact_path in artifacts:
        release.upload_asset(
            path=str(artifact_path),
            label=artifact_path.name,
            # content_type="",
        )

    # TODO Change the release to be not a draft


def commit_and_push(version: str, repository: Repository) -> None:
    """
    Commit and push all changes.
    """
    local_repository = Repo('.')
    paths = ['dcose2e.rb', 'CHANGELOG.rst', 'vagrant/Vagrantfile']
    _, ignored = add(paths=paths)
    assert not ignored
    message = b'Update for release ' + version.encode('utf-8')
    commit(message=message)
    branch_name = 'master'
    push(
        repo=local_repository,
        remote_location=repository.ssh_url,
        refspecs=branch_name.encode('utf-8'),
    )


def update_homebrew(version_str: str, repository: Repository) -> None:
    """
    Update the Homebrew file.
    """
    archive_url = repository.get_archive_link(
        archive_format='tarball',
        ref=version_str,
    )

    homebrew_formula_contents = get_homebrew_formula(
        archive_url=archive_url,
        head_url=repository.clone_url,
    )
    homebrew_file = Path('dcose2e.rb')
    homebrew_file.write_text(homebrew_formula_contents)


def update_vagrantfile(version: str) -> None:
    """
    Update the Vagrantfile.
    """
    vagrantfile = Path('vagrant/Vagrantfile')
    vagrantfile_contents = vagrantfile.read_text()
    updated = re.sub(
        r"DEFAULT_DCOS_E2E_REF\s*=\s*'[^']+'",
        "DEFAULT_DCOS_E2E_REF = '{}'".format(version),
        vagrantfile_contents,
        count=1,
    )
    vagrantfile.write_text(updated)


def build_linux_artifacts() -> List[Path]:
    """
    TODO
    """
    subprocess.check_call(
        ['make', 'pyinstaller'],
    )
    return [Path('dist/dcos-docker')]


def get_repo(github_token: str, github_owner: str) -> Repository:
    """
    Get a GitHub repository.
    """
    github_client = Github(github_token)
    try:
        github_user_or_org = github_client.get_organization(github_owner)
    except UnknownObjectException:
        github_user_or_org = github_client.get_user(github_owner)

    return github_user_or_org.get_repo('dcos-e2e')


@click.command('release')
@click.argument('github_token')
@click.argument('github_owner')
def release(github_token: str, github_owner: str) -> None:
    """
    Perform a release.
    """
    repository = get_repo(github_token=github_token, github_owner=github_owner)
    version_str = get_version()
    update_changelog(version=version_str)
    update_homebrew(
        version_str=version_str,
        repository=repository,
    )
    update_vagrantfile(version=version_str)
    linux_artifacts = build_linux_artifacts()
    commit_and_push(version=version_str, repository=repository)
    create_github_release(
        repository=repository,
        version=version_str,
        artifacts=linux_artifacts,
    )


if __name__ == '__main__':
    release()<|MERGE_RESOLUTION|>--- conflicted
+++ resolved
@@ -4,8 +4,8 @@
 
 import datetime
 import re
+import subprocess
 from pathlib import Path
-from textwrap import dedent
 from typing import List
 
 import click
@@ -58,11 +58,8 @@
     Create a tag and release on GitHub.
     """
     changelog_url = 'https://dcos-e2e.readthedocs.io/en/latest/changelog.html'
-<<<<<<< HEAD
-=======
     release_name = 'Release ' + version
     release_message = 'See ' + changelog_url
->>>>>>> 12db7941
     release = repository.create_git_tag_and_release(
         tag=version,
         tag_message='Release ' + version,
@@ -71,24 +68,18 @@
         type='commit',
         object=repository.get_commits()[0].sha,
         draft=True,
-<<<<<<< HEAD
-=======
     )
-    release.update_release(
-        name=release_name,
-        message=release_message,
-        draft=False,
->>>>>>> 12db7941
-    )
-
     for artifact_path in artifacts:
         release.upload_asset(
             path=str(artifact_path),
             label=artifact_path.name,
             # content_type="",
         )
-
-    # TODO Change the release to be not a draft
+    release.update_release(
+        name=release_name,
+        message=release_message,
+        draft=False,
+    )
 
 
 def commit_and_push(version: str, repository: Repository) -> None:
