--- conflicted
+++ resolved
@@ -180,12 +180,7 @@
     logging.basicConfig(level=logging.DEBUG)
     repository = get_repo(github_token=github_token, github_owner=github_owner)
     version_str = get_version()
-<<<<<<< HEAD
-    update_changelog(version=version_str)
     homebrew_file = Path('minidcos.rb')
-=======
-    homebrew_file = Path('dcose2e.rb')
->>>>>>> 455ffdf7
     vagrantfile = Path('vagrant/Vagrantfile')
     changelog = Path('CHANGELOG.rst')
     update_changelog(version=version_str, changelog=changelog)
