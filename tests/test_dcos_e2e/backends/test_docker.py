"""
Tests for the Docker backend.
"""

import uuid
from pathlib import Path
from typing import Dict

# See https://github.com/PyCQA/pylint/issues/1536 for details on why the errors
# are disabled.
import docker
import pytest
from passlib.hash import sha512_crypt
from py.path import local  # pylint: disable=no-name-in-module, import-error
from requests_mock import Mocker

from dcos_e2e.backends import Docker
from dcos_e2e.cluster import Cluster
from dcos_e2e.distributions import Distribution
from dcos_e2e.docker_storage_drivers import DockerStorageDriver
from dcos_e2e.docker_versions import DockerVersion
from dcos_e2e.node import Node


class TestDockerBackend:
    """
    Tests for functionality specific to the Docker backend.
    """

    def test_custom_mounts(self, tmpdir: local) -> None:
        """
        It is possible to mount local files to master nodes.
        """
        local_master_file = tmpdir.join('master_file.txt')
        local_master_file.write('')
        local_agent_file = tmpdir.join('agent_file.txt')
        local_agent_file.write('')
        local_public_agent_file = tmpdir.join('public_agent_file.txt')
        local_public_agent_file.write('')

        master_path = Path('/etc/on_master_nodes.txt')
        agent_path = Path('/etc/on_agent_nodes.txt')
        public_agent_path = Path('/etc/on_public_agent_nodes.txt')

        custom_master_mounts = {
            str(local_master_file): {
                'bind': str(master_path),
                'mode': 'rw',
            },
        }

        custom_agent_mounts = {
            str(local_agent_file): {
                'bind': str(agent_path),
                'mode': 'rw',
            },
        }

        custom_public_agent_mounts = {
            str(local_public_agent_file): {
                'bind': str(public_agent_path),
                'mode': 'rw',
            },
        }

        backend = Docker(
            custom_master_mounts=custom_master_mounts,
            custom_agent_mounts=custom_agent_mounts,
            custom_public_agent_mounts=custom_public_agent_mounts,
        )

        with Cluster(
            cluster_backend=backend,
            masters=1,
            agents=1,
            public_agents=1,
        ) as cluster:
            for nodes, path, local_file in [
                (cluster.masters, master_path, local_master_file),
                (cluster.agents, agent_path, local_agent_file),
                (
                    cluster.public_agents, public_agent_path,
                    local_public_agent_file
                ),
            ]:
                for node in nodes:
                    content = str(uuid.uuid4())
                    local_file.write(content)
                    args = ['cat', str(path)]
                    result = node.run(args=args, user=cluster.default_ssh_user)
                    assert result.stdout.decode() == content

    def test_install_dcos_from_url(self, oss_artifact_url: str) -> None:
        """
        The Docker backend requires a build artifact in order
        to launch a DC/OS cluster.
        """
        with Cluster(
            cluster_backend=Docker(),
            masters=1,
            agents=0,
            public_agents=0,
        ) as cluster:
            with pytest.raises(NotImplementedError) as excinfo:
                cluster.install_dcos_from_url(build_artifact=oss_artifact_url)

        expected_error = (
            'The Docker backend does not support the installation of DC/OS '
            'by build artifacts passed via URL string. This is because a more '
            'efficient installation method exists in `install_dcos_from_path`.'
        )

        assert str(excinfo.value) == expected_error


class TestDistributions:
    """
    Tests for setting the Linux distribution.
    """

    def _get_node_distribution(
        self,
        node: Node,
        default_ssh_user: str,
    ) -> Distribution:
        """
        Given a `Node`, return the `Distribution` on that node.
        """
        cat_cmd = node.run(
            args=['cat /etc/*-release'],
            user=default_ssh_user,
            shell=True,
        )

        version_info = cat_cmd.stdout
        version_info_lines = [
            line for line in version_info.decode().split('\n') if '=' in line
        ]
        version_data = dict(item.split('=') for item in version_info_lines)

        distributions = {
            ('"centos"', '"7"'): Distribution.CENTOS_7,
            ('ubuntu', '"16.04"'): Distribution.UBUNTU_16_04,
            ('coreos', '1298.7.0'): Distribution.COREOS,
            ('fedora', '23'): Distribution.FEDORA_23,
            ('debian', '"8"'): Distribution.DEBIAN_8,
        }

        return distributions[(version_data['ID'], version_data['VERSION_ID'])]

    def test_default(self) -> None:
        """
        The default Linux distribution for a `Node`s is the default Linux
        distribution of the backend.
        """
        with Cluster(
            cluster_backend=Docker(),
            masters=1,
            agents=0,
            public_agents=0,
        ) as cluster:
            (master, ) = cluster.masters
            node_distribution = self._get_node_distribution(
                node=master,
                default_ssh_user=cluster.default_ssh_user,
            )

        assert node_distribution == Distribution.CENTOS_7

    @pytest.mark.parametrize(
        'unsupported_linux_distribution',
        set(Distribution) - {Distribution.CENTOS_7, Distribution.COREOS}
    )
    def test_custom_choice(
        self,
        unsupported_linux_distribution: Distribution,
    ) -> None:
        """
        Starting a cluster with a non-default Linux distribution raises a
        `NotImplementedError`.
        """
        with pytest.raises(NotImplementedError):
            Docker(linux_distribution=unsupported_linux_distribution)

    def test_coreos_oss(
        self,
        oss_artifact: Path,
    ) -> None:
        """
        DC/OS OSS can start up on CoreOS.
        """
        with Cluster(
            cluster_backend=Docker(linux_distribution=Distribution.COREOS),
            masters=1,
            agents=0,
            public_agents=0,
        ) as cluster:
            cluster.install_dcos_from_path(
                build_artifact=oss_artifact,
                log_output_live=True,
            )
            cluster.wait_for_dcos_oss()
            (master, ) = cluster.masters
            node_distribution = self._get_node_distribution(
                node=master,
                default_ssh_user=cluster.default_ssh_user,
            )

        assert node_distribution == Distribution.COREOS

    def test_coreos_enterprise(
        self,
        enterprise_artifact: Path,
        license_key_contents: str,
    ) -> None:
        """
        DC/OS Enterprise can start up on CoreOS.
        """
        superuser_username = str(uuid.uuid4())
        superuser_password = str(uuid.uuid4())
        config = {
            'superuser_username': superuser_username,
            'superuser_password_hash': sha512_crypt.hash(superuser_password),
            'fault_domain_enabled': False,
            'license_key_contents': license_key_contents,
        }

        with Cluster(
            cluster_backend=Docker(linux_distribution=Distribution.COREOS),
            masters=1,
            agents=0,
            public_agents=0,
        ) as cluster:
            cluster.install_dcos_from_path(
                build_artifact=enterprise_artifact,
                extra_config=config,
                log_output_live=True,
            )
            cluster.wait_for_dcos_ee(
                superuser_username=superuser_username,
                superuser_password=superuser_password,
            )
            (master, ) = cluster.masters
            node_distribution = self._get_node_distribution(
                node=master,
                default_ssh_user=cluster.default_ssh_user,
            )

        assert node_distribution == Distribution.COREOS


class TestDockerVersion:
    """
    Tests for setting the version of Docker on the nodes.
    """

    def _get_docker_version(
        self,
        node: Node,
        default_ssh_user: str,
    ) -> DockerVersion:
        """
        Given a `Node`, return the `DockerVersion` on that node.
        """
        result = node.run(
            args=['docker', 'version', '--format', '{{.Server.Version}}'],
            user=default_ssh_user,
        )
        docker_versions = {
            '1.13.1': DockerVersion.v1_13_1,
            '1.11.2': DockerVersion.v1_11_2,
        }

        return docker_versions[result.stdout.decode().strip()]

    def test_default(self) -> None:
        """
        By default, the Docker version is 1.13.1.
        """
        with Cluster(
            cluster_backend=Docker(),
            masters=1,
            agents=0,
            public_agents=0,
        ) as cluster:
            (master, ) = cluster.masters
            docker_version = self._get_docker_version(
                node=master,
                default_ssh_user=cluster.default_ssh_user,
            )

        assert docker_version == DockerVersion.v1_13_1

    @pytest.mark.parametrize('docker_version', list(DockerVersion))
    def test_custom_version(self, docker_version: DockerVersion) -> None:
        """
        It is possible to set a custom version of Docker.
        """
        # We specify the storage driver because `overlay2` is not compatible
        # with old versions of Docker.
        with Cluster(
            cluster_backend=Docker(
                docker_version=docker_version,
                storage_driver=DockerStorageDriver.AUFS,
            ),
            masters=1,
            agents=0,
            public_agents=0,
        ) as cluster:
            (master, ) = cluster.masters
            node_docker_version = self._get_docker_version(
                node=master,
                default_ssh_user=cluster.default_ssh_user,
            )

<<<<<<< HEAD
        assert node_docker_version == docker_version
=======
        assert docker_version == node_docker_version
>>>>>>> c3f82f8d


class TestDockerStorageDriver:
    """
    Tests for setting the Docker storage driver.
    """

    DOCKER_STORAGE_DRIVERS = {
        'aufs': DockerStorageDriver.AUFS,
        'overlay': DockerStorageDriver.OVERLAY,
        'overlay2': DockerStorageDriver.OVERLAY_2,
    }

    def _get_storage_driver(
        self,
        node: Node,
        default_ssh_user: str,
    ) -> DockerStorageDriver:
        """
        Given a `Node`, return the `DockerStorageDriver` on that node.
        """
        result = node.run(
            args=['docker', 'info', '--format', '{{.Driver}}'],
            user=default_ssh_user,
        )

        return self.DOCKER_STORAGE_DRIVERS[result.stdout.decode().strip()]

    @pytest.mark.parametrize('host_driver', DOCKER_STORAGE_DRIVERS.keys())
    def test_default(self, host_driver: str) -> None:
        """
        By default, the Docker storage driver is the same as the host's
        storage driver, if that driver is supported.
        """
        client = docker.from_env(version='auto')
        info = {**client.info(), **{'Driver': host_driver}}

        with Mocker(real_http=True) as mock:
            mock.get(url='http+docker://localunixsocket/v1.35/info', json=info)
            cluster_backend = Docker()

        storage_driver = cluster_backend.docker_storage_driver
        assert storage_driver == self.DOCKER_STORAGE_DRIVERS[host_driver]

    def test_host_driver_not_supported(self) -> None:
        """
        If the host's storage driver is not supported, `aufs` is used.
        """
        client = docker.from_env(version='auto')
        info = {**client.info(), **{'Driver': 'not_supported'}}

        with Mocker(real_http=True) as mock:
            mock.get(url='http+docker://localunixsocket/v1.35/info', json=info)
            backend = Docker()

        assert backend.docker_storage_driver == DockerStorageDriver.AUFS

        with Cluster(
            cluster_backend=backend,
            masters=1,
            agents=0,
            public_agents=0,
        ) as cluster:
            (master, ) = cluster.masters
            node_driver = self._get_storage_driver(
                node=master,
                default_ssh_user=cluster.default_ssh_user,
            )

        assert node_driver == DockerStorageDriver.AUFS

    @pytest.mark.parametrize('host_driver', DOCKER_STORAGE_DRIVERS.keys())
    @pytest.mark.parametrize('custom_driver', list(DockerStorageDriver))
    def test_custom(
        self,
        host_driver: str,
        custom_driver: DockerStorageDriver,
    ) -> None:
        """
        A custom storage driver can be used.
        """
        client = docker.from_env(version='auto')
        info = {**client.info(), **{'Driver': host_driver}}

        with Mocker(real_http=True) as mock:
            mock.get(url='http+docker://localunixsocket/v1.35/info', json=info)
            cluster_backend = Docker(storage_driver=custom_driver)

        storage_driver = cluster_backend.docker_storage_driver
        assert storage_driver == custom_driver
        # We do not test actually changing the storage driver because only
        # `aufs` is supported on Travis CI.


class TestLabels:
    """
    Tests for setting labels on Docker containers.
    """

    def _get_labels(self, node: Node) -> Dict[str, str]:
        """
        Return the labels on the container which maps to ``node``.
        """
        client = docker.from_env(version='auto')
        containers = client.containers.list()
        [container] = [
            container for container in containers
            if container.attrs['NetworkSettings']['IPAddress'] ==
            str(node.public_ip_address)
        ]
        return dict(container.labels)

    def test_custom(self) -> None:
        """
        It is possible to set node Docker container labels.
        """
        key = uuid.uuid4().hex
        value = uuid.uuid4().hex
        labels = {key: value}

        with Cluster(
            cluster_backend=Docker(docker_container_labels=labels),
            masters=1,
            agents=1,
            public_agents=1,
        ) as cluster:
            nodes = {*cluster.masters, *cluster.agents, *cluster.public_agents}
            for node in nodes:
                node_labels = self._get_labels(node=node)
                assert node_labels[key] == value<|MERGE_RESOLUTION|>--- conflicted
+++ resolved
@@ -313,11 +313,7 @@
                 default_ssh_user=cluster.default_ssh_user,
             )
 
-<<<<<<< HEAD
-        assert node_docker_version == docker_version
-=======
         assert docker_version == node_docker_version
->>>>>>> c3f82f8d
 
 
 class TestDockerStorageDriver:
