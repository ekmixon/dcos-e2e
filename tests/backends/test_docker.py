--- conflicted
+++ resolved
@@ -14,6 +14,7 @@
 from dcos_e2e.backends import Docker
 from dcos_e2e.cluster import Cluster
 from dcos_e2e.distributions import Distribution
+from dcos_e2e.docker_versions import DockerVersion
 from dcos_e2e.node import Node
 
 
@@ -235,7 +236,13 @@
                 superuser_username=superuser_username,
                 superuser_password=superuser_password,
             )
-<<<<<<< HEAD
+            (master, ) = cluster.masters
+            node_distribution = self._get_node_distribution(
+                node=master,
+                default_ssh_user=cluster.default_ssh_user,
+            )
+
+        assert node_distribution == Distribution.COREOS
 
 
 class TestDockerVersion:
@@ -252,47 +259,43 @@
         Given a `Node`, return the `DockerVersion` on that node.
         """
 
-    def test_default(
+    def test_default(self) -> None:
+        with Cluster(
+            cluster_backend=Docker(),
+            masters=1,
+            agents=0,
+            public_agents=0,
+        ) as cluster:
+            (master, ) = cluster.masters
+            docker_version = self._get_docker_version(
+                node=master,
+                default_ssh_user=cluster.default_ssh_user,
+            )
+
+        assert docker_version == DockerVersion.v11_0_2
+
+    def test_custom(
         self,
         oss_artifact: Path,
-    ):
+    ) -> None:
+        """
+        It is possible to set a custom Docker version.
+        """
         with Cluster(
             cluster_backend=Docker(),
             masters=1,
             agents=0,
             public_agents=0,
         ) as cluster:
+            cluster.install_dcos_from_path(
+                build_artifact=oss_artifact,
+                log_output_live=True,
+            )
+            cluster.wait_for_dcos_oss()
             (master, ) = cluster.masters
             docker_version = self._get_docker_version(
                 node=master,
                 default_ssh_user=cluster.default_ssh_user,
             )
 
-        assert docker_version == DockerVersion.11_2_0
-
-    def test_custom(self):
-        """
-        It is possible to set a custom Docker version.
-        """
-        with Cluster(
-            cluster_backend=Docker(),
-            masters=1,
-            agents=0,
-            public_agents=0,
-        ) as cluster:
-            (master, ) = cluster.masters
-            cluster.wait_for_dcos_oss()
-            docker_version = self._get_docker_version(
-=======
-            (master, ) = cluster.masters
-            node_distribution = self._get_node_distribution(
->>>>>>> a11aa657
-                node=master,
-                default_ssh_user=cluster.default_ssh_user,
-            )
-
-<<<<<<< HEAD
-        assert docker_version == DockerVersion.11_2_0
-=======
-        assert node_distribution == Distribution.COREOS
->>>>>>> a11aa657
+        assert docker_version == DockerVersion.v11_0_2