"""
Tests for the Docker backend.
"""

import uuid
from pathlib import Path

# See https://github.com/PyCQA/pylint/issues/1536 for details on why the errors
# are disabled.
import pytest
from passlib.hash import sha512_crypt
from py.path import local  # pylint: disable=no-name-in-module, import-error

from dcos_e2e.backends import Docker
from dcos_e2e.cluster import Cluster
from dcos_e2e.distributions import Distribution
from dcos_e2e.node import Node


class TestDockerBackend:
    """
    Tests for functionality specific to the Docker backend.
    """

    def test_custom_mounts(self, tmpdir: local) -> None:
        """
        It is possible to mount local files to master nodes.
        """
        local_master_file = tmpdir.join('master_file.txt')
        local_master_file.write('')
        local_agent_file = tmpdir.join('agent_file.txt')
        local_agent_file.write('')
        local_public_agent_file = tmpdir.join('public_agent_file.txt')
        local_public_agent_file.write('')

        master_path = Path('/etc/on_master_nodes.txt')
        agent_path = Path('/etc/on_agent_nodes.txt')
        public_agent_path = Path('/etc/on_public_agent_nodes.txt')

        custom_master_mounts = {
            str(local_master_file): {
                'bind': str(master_path),
                'mode': 'rw',
            },
        }

        custom_agent_mounts = {
            str(local_agent_file): {
                'bind': str(agent_path),
                'mode': 'rw',
            },
        }

        custom_public_agent_mounts = {
            str(local_public_agent_file): {
                'bind': str(public_agent_path),
                'mode': 'rw',
            },
        }

        backend = Docker(
            custom_master_mounts=custom_master_mounts,
            custom_agent_mounts=custom_agent_mounts,
            custom_public_agent_mounts=custom_public_agent_mounts,
        )

        with Cluster(
            cluster_backend=backend,
            masters=1,
            agents=1,
            public_agents=1,
        ) as cluster:
            for nodes, path, local_file in [
                (cluster.masters, master_path, local_master_file),
                (cluster.agents, agent_path, local_agent_file),
                (
                    cluster.public_agents, public_agent_path,
                    local_public_agent_file
                ),
            ]:
                for node in nodes:
                    content = str(uuid.uuid4())
                    local_file.write(content)
                    args = ['cat', str(path)]
                    result = node.run(args=args, user=cluster.default_ssh_user)
                    assert result.stdout.decode() == content

    def test_install_dcos_from_url(self, oss_artifact_url: str) -> None:
        """
        The Docker backend requires a build artifact in order
        to launch a DC/OS cluster.
        """
        with Cluster(
            cluster_backend=Docker(),
            masters=1,
            agents=0,
            public_agents=0,
        ) as cluster:
            with pytest.raises(NotImplementedError) as excinfo:
                cluster.install_dcos_from_url(build_artifact=oss_artifact_url)

        expected_error = (
            'The Docker backend does not support the installation of DC/OS '
            'by build artifacts passed via URL string. This is because a more '
            'efficient installation method exists in `install_dcos_from_path`.'
        )

        assert str(excinfo.value) == expected_error


class TestDistributions:
    """
    Tests for setting the Linux distribution.
    """

    def _get_node_distribution(
        self,
        node: Node,
        default_ssh_user: str,
    ) -> Distribution:
        """
        Given a `Node`, return the `Distribution` on that node.
        """
        cat_cmd = node.run(
            args=['cat /etc/*-release'],
            user=default_ssh_user,
            shell=True,
        )

        version_info = cat_cmd.stdout
        version_info_lines = [
            line for line in version_info.decode().split('\n') if '=' in line
        ]
        version_data = dict(item.split('=') for item in version_info_lines)

        distributions = {
            ('"centos"', '"7"'): Distribution.CENTOS_7,
            ('ubuntu', '"16.04"'): Distribution.UBUNTU_16_04,
            ('coreos', '12.98.7.0'): Distribution.COREOS,
            ('fedora', '23'): Distribution.FEDORA_23,
            ('debian', '"8"'): Distribution.DEBIAN_8,
        }

        return distributions[(version_data['ID'], version_data['VERSION_ID'])]

    def test_default(self) -> None:
        """
        The default Linux distribution for a `Node`s is the default Linux
        distribution of the backend.
        """
        with Cluster(
            cluster_backend=Docker(),
            masters=1,
            agents=0,
            public_agents=0,
        ) as cluster:
            (master, ) = cluster.masters
            node_distribution = self._get_node_distribution(
                node=master,
                default_ssh_user=cluster.default_ssh_user,
            )

        assert node_distribution == Distribution.CENTOS_7

    @pytest.mark.parametrize(
        'unsupported_linux_distribution',
        set(Distribution) - {Distribution.CENTOS_7}
    )
    def test_custom_choice(
        self,
        unsupported_linux_distribution: Distribution,
    ) -> None:
        """
        Starting a cluster with a non-default Linux distribution raises a
        `NotImplementedError`.
        """
<<<<<<< HEAD
        cluster_backend = Docker()
        default_distribution = cluster_backend.default_linux_distribution
        assert default_distribution == Distribution.CENTOS_7

    @pytest.mark.parametrize('linux_distribution', list(Distribution))
    def test_custom_choice(
        self,
        linux_distribution: Distribution,
    ) -> None:
        """
        It is possible to start a cluster with various Linux distributions.
        """
        ids = {
            Distribution.CENTOS_7: '"centos"',
            Distribution.UBUNTU_16_04: 'ubuntu',
            Distribution.COREOS: 'coreos',
            Distribution.FEDORA_23: 'fedora',
            Distribution.DEBIAN_8: 'debian',
        }

        version_ids = {
            Distribution.CENTOS_7: '"7"',
            Distribution.UBUNTU_16_04: '"16.04"',
            Distribution.COREOS: '1298.7.0',
            Distribution.FEDORA_23: '23',
            Distribution.DEBIAN_8: '"8"',
        }

        with Cluster(
            cluster_backend=Docker(),
            masters=1,
            agents=0,
            public_agents=0,
            linux_distribution=linux_distribution,
        ) as cluster:
            (master, ) = cluster.masters
            cat_cmd = master.run(
                args=['cat /etc/*-release'],
                user=cluster.default_ssh_user,
                shell=True,
            )

        version_info = cat_cmd.stdout
        version_info_lines = [
            line for line in version_info.decode().split('\n') if '=' in line
        ]
        version_data = dict(item.split('=') for item in version_info_lines)

        assert version_data['ID'] == ids[linux_distribution]
        assert version_data['VERSION_ID'] == version_ids[linux_distribution]

    def test_coreos_oss(
        self,
        oss_artifact: Path,
    ) -> None:
        """
        DC/OS OSS can start up on CoreOS.
        """
        with Cluster(
            cluster_backend=Docker(),
            masters=1,
            agents=1,
            public_agents=0,
            linux_distribution=Distribution.COREOS,
        ) as cluster:
            cluster.install_dcos_from_path(
                build_artifact=oss_artifact,
                log_output_live=True,
            )
            cluster.wait_for_dcos_oss()

    def test_coreos_enterprise(
        self,
        enterprise_artifact: Path,
        license_key_contents: str,
    ) -> None:
        """
        DC/OS Enterprise can start up on CoreOS.
        """
        superuser_username = str(uuid.uuid4())
        superuser_password = str(uuid.uuid4())
        config = {
            'superuser_username': superuser_username,
            'superuser_password_hash': sha512_crypt.hash(superuser_password),
            'fault_domain_enabled': False,
            'license_key_contents': license_key_contents,
        }

        with Cluster(
            cluster_backend=Docker(),
            masters=1,
            agents=0,
            public_agents=0,
            linux_distribution=Distribution.COREOS,
        ) as cluster:
            cluster.install_dcos_from_path(
                build_artifact=enterprise_artifact,
                extra_config=config,
                log_output_live=True,
            )
            cluster.wait_for_dcos_ee(
                superuser_username=superuser_username,
                superuser_password=superuser_password,
            )
=======
        with pytest.raises(NotImplementedError):
            Docker(linux_distribution=unsupported_linux_distribution)
>>>>>>> 3d364d8e
<|MERGE_RESOLUTION|>--- conflicted
+++ resolved
@@ -162,70 +162,6 @@
 
         assert node_distribution == Distribution.CENTOS_7
 
-    @pytest.mark.parametrize(
-        'unsupported_linux_distribution',
-        set(Distribution) - {Distribution.CENTOS_7}
-    )
-    def test_custom_choice(
-        self,
-        unsupported_linux_distribution: Distribution,
-    ) -> None:
-        """
-        Starting a cluster with a non-default Linux distribution raises a
-        `NotImplementedError`.
-        """
-<<<<<<< HEAD
-        cluster_backend = Docker()
-        default_distribution = cluster_backend.default_linux_distribution
-        assert default_distribution == Distribution.CENTOS_7
-
-    @pytest.mark.parametrize('linux_distribution', list(Distribution))
-    def test_custom_choice(
-        self,
-        linux_distribution: Distribution,
-    ) -> None:
-        """
-        It is possible to start a cluster with various Linux distributions.
-        """
-        ids = {
-            Distribution.CENTOS_7: '"centos"',
-            Distribution.UBUNTU_16_04: 'ubuntu',
-            Distribution.COREOS: 'coreos',
-            Distribution.FEDORA_23: 'fedora',
-            Distribution.DEBIAN_8: 'debian',
-        }
-
-        version_ids = {
-            Distribution.CENTOS_7: '"7"',
-            Distribution.UBUNTU_16_04: '"16.04"',
-            Distribution.COREOS: '1298.7.0',
-            Distribution.FEDORA_23: '23',
-            Distribution.DEBIAN_8: '"8"',
-        }
-
-        with Cluster(
-            cluster_backend=Docker(),
-            masters=1,
-            agents=0,
-            public_agents=0,
-            linux_distribution=linux_distribution,
-        ) as cluster:
-            (master, ) = cluster.masters
-            cat_cmd = master.run(
-                args=['cat /etc/*-release'],
-                user=cluster.default_ssh_user,
-                shell=True,
-            )
-
-        version_info = cat_cmd.stdout
-        version_info_lines = [
-            line for line in version_info.decode().split('\n') if '=' in line
-        ]
-        version_data = dict(item.split('=') for item in version_info_lines)
-
-        assert version_data['ID'] == ids[linux_distribution]
-        assert version_data['VERSION_ID'] == version_ids[linux_distribution]
-
     def test_coreos_oss(
         self,
         oss_artifact: Path,
@@ -278,8 +214,4 @@
             cluster.wait_for_dcos_ee(
                 superuser_username=superuser_username,
                 superuser_password=superuser_password,
-            )
-=======
-        with pytest.raises(NotImplementedError):
-            Docker(linux_distribution=unsupported_linux_distribution)
->>>>>>> 3d364d8e
+            )