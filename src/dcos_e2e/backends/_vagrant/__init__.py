--- conflicted
+++ resolved
@@ -10,11 +10,8 @@
 from tempfile import gettempdir
 from typing import Any, Dict, Iterable, Optional, Set, Tuple, Type
 
-<<<<<<< HEAD
+from dcos_e2e.base_classes import ClusterBackend, ClusterManager
 from dcos_e2e.cluster import Cluster
-=======
-from dcos_e2e.base_classes import ClusterBackend, ClusterManager
->>>>>>> 6865bb63
 from dcos_e2e.node import Node, Output
 
 
