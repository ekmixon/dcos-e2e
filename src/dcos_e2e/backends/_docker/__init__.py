"""
Helpers for creating and interacting with clusters on Docker.
"""

import inspect
import logging
import os
import socket
import subprocess
import uuid
from ipaddress import IPv4Address
from pathlib import Path
from shutil import copyfile, copytree, rmtree
from tempfile import gettempdir
from typing import Any, Dict, List, Optional, Set, Tuple, Type

import docker
import yaml
from cryptography.hazmat.backends import default_backend
from cryptography.hazmat.primitives import serialization
from cryptography.hazmat.primitives.asymmetric import rsa

from dcos_e2e._common import run_subprocess
from dcos_e2e.backends._base_classes import ClusterBackend, ClusterManager
from dcos_e2e.distributions import Distribution
from dcos_e2e.docker_storage_drivers import DockerStorageDriver
from dcos_e2e.docker_versions import DockerVersion
from dcos_e2e.node import Node

from ._containers import start_dcos_container
from ._docker_build import build_docker_image

logging.basicConfig(level=logging.DEBUG)
LOGGER = logging.getLogger(__name__)


def _write_key_pair(public_key_path: Path, private_key_path: Path) -> None:
    """
    Write an RSA key pair for connecting to nodes via SSH.

    Args:
        public_key_path: Path to write public key to.
        private_key_path: Path to a private key file to write.
    """
    rsa_key_pair = rsa.generate_private_key(
        backend=default_backend(),
        public_exponent=65537,
        key_size=2048,
    )

    public_key = rsa_key_pair.public_key().public_bytes(
        serialization.Encoding.OpenSSH,
        serialization.PublicFormat.OpenSSH,
    )

    private_key = rsa_key_pair.private_bytes(
        encoding=serialization.Encoding.PEM,
        format=serialization.PrivateFormat.TraditionalOpenSSL,
        encryption_algorithm=serialization.NoEncryption(),
    )

    public_key_path.write_bytes(data=public_key)
    private_key_path.write_bytes(data=private_key)


<<<<<<< HEAD
=======
def _write_docker_service_file(
    service_file_path: Path,
    storage_driver: DockerStorageDriver,
) -> None:
    """
    Write a systemd unit for a Docker service.

    Args:
        service_file_path: The path to a file to write to.
        storage_driver: The Docker storage driver to use.
    """
    storage_driver_name = {
        DockerStorageDriver.AUFS: 'aufs',
        DockerStorageDriver.OVERLAY: 'overlay',
        DockerStorageDriver.OVERLAY_2: 'overlay2',
    }[storage_driver]

    docker_cmd = (
        '/usr/bin/docker daemon '
        '-D '
        '-s {storage_driver_name} '
        '--disable-legacy-registry=true '
        '--exec-opt=native.cgroupdriver=cgroupfs'
    ).format(storage_driver_name=storage_driver_name)

    docker_service_contents = {
        'Unit': {
            'Description': 'Docker Application Container Engine',
            'Documentation': 'https://docs.docker.com',
            'After': 'dbus.service',
        },
        'Service': {
            'ExecStart': docker_cmd,
            'LimitNOFILE': '1048576',
            'LimitNPROC': '1048576',
            'LimitCORE': 'infinity',
            'Delegate': 'yes',
            'TimeoutStartSec': '0',
        },
        'Install': {
            'WantedBy': 'default.target',
        },
    }
    config = configparser.ConfigParser()
    # Ignore erroneous error https://github.com/python/typeshed/issues/1857.
    config.optionxform = str  # type: ignore
    config.read_dict(docker_service_contents)
    with service_file_path.open(mode='w') as service_file:
        config.write(service_file)

>>>>>>> 41cbd9a1

def _get_open_port() -> int:
    """
    Return a free port.
    """
    host = ''
    with socket.socket(socket.AF_INET, socket.SOCK_STREAM) as new_socket:
        new_socket.bind((host, 0))
        new_socket.listen(1)
        return int(new_socket.getsockname()[1])


def _get_fallback_storage_driver() -> DockerStorageDriver:
    """
    Return the Docker storage driver to use if one is not given.
    """
    storage_drivers = {
        'aufs': DockerStorageDriver.AUFS,
        'overlay': DockerStorageDriver.OVERLAY,
        'overlay2': DockerStorageDriver.OVERLAY_2,
    }

    client = docker.from_env(version='auto')
    host_driver = client.info()['Driver']

    try:
        return storage_drivers[host_driver]
    except KeyError:
        # This chooses the aufs driver if the host's driver is not
        # supported because this is widely supported.
        #
        # This is encoded in a `dcos-docker doctor` check.
        return DockerStorageDriver.AUFS


class Docker(ClusterBackend):
    """
    A record of a Docker backend which can be used to create clusters.
    """

    def __init__(
        self,
        workspace_dir: Optional[Path] = None,
        custom_master_mounts: Optional[Dict[str, Dict[str, str]]] = None,
        custom_agent_mounts: Optional[Dict[str, Dict[str, str]]] = None,
        custom_public_agent_mounts: Optional[Dict[str, Dict[str, str]]] = None,
        linux_distribution: Distribution = Distribution.CENTOS_7,
        docker_version: DockerVersion = DockerVersion.v1_13_1,
        storage_driver: Optional[DockerStorageDriver] = None,
        docker_container_labels: Optional[Dict[str, str]] = None,
    ) -> None:
        """
        Create a configuration for a Docker cluster backend.

        Args:
            workspace_dir: The directory in which large temporary files will be
                created. These files will be deleted at the end of a test run.
                This is equivalent to `dir` in
                :py:func:`tempfile.mkstemp`.
            custom_master_mounts: Custom mounts add to master node containers.
                See `volumes` in `Containers.run`_.
            custom_agent_mounts: Custom mounts add to agent node containers.
                See `volumes` in `Containers.run`_.
            custom_public_agent_mounts: Custom mounts add to public agent node
                containers. See `volumes` in `Containers.run`_.
            linux_distribution: The Linux distribution to boot DC/OS on.
            docker_version: The Docker version to install on the cluster nodes.
            storage_driver: The storage driver to use for Docker on the
                cluster nodes. By default, this is the host's storage driver.
                If this is not one of ``aufs``, ``overlay`` or ``overlay2``,
                ``aufs`` is used.
            docker_container_labels: Docker labels to add to the cluster node
                containers. Akin to the dictionary option in `Containers.run`_.

        Attributes:
            workspace_dir: The directory in which large temporary files will be
                created. These files will be deleted at the end of a test run.
            custom_master_mounts: Custom mounts add to master node containers.
                See `volumes` in `Containers.run`_.
            custom_agent_mounts: Custom mounts add to agent node containers.
                See `volumes` in `Containers.run`_.
            custom_public_agent_mounts: Custom mounts add to public agent node
                containers. See `volumes` in `Containers.run`_.
            linux_distribution: The Linux distribution to boot DC/OS on.
            docker_version: The Docker version to install on the cluster nodes.
            docker_storage_driver: The storage driver to use for Docker on the
                cluster nodes.
            docker_container_labels: Docker labels to add to the cluster node
                containers. Akin to the dictionary option in `Containers.run`_.

        .. _Containers.run:
            http://docker-py.readthedocs.io/en/stable/containers.html#docker.models.containers.ContainerCollection.run
        """
        self.docker_version = docker_version
        self.workspace_dir = workspace_dir or Path(gettempdir())
        self.custom_master_mounts = custom_master_mounts or {}
        self.custom_agent_mounts = custom_agent_mounts or {}
        self.custom_public_agent_mounts = custom_public_agent_mounts or {}
        self.linux_distribution = linux_distribution
        fallback_driver = _get_fallback_storage_driver()
        self.docker_storage_driver = storage_driver or fallback_driver
        self.docker_container_labels = docker_container_labels or {}

    @property
    def cluster_cls(self) -> Type['DockerCluster']:
        """
        Return the `ClusterManager` class to use to create and manage a
        cluster.
        """
        return DockerCluster


class DockerCluster(ClusterManager):
    """
    A record of a Docker cluster.
    """

    def __init__(  # pylint: disable=super-init-not-called
        self,
        masters: int,
        agents: int,
        public_agents: int,
        files_to_copy_to_installer: List[Tuple[Path, Path]],
        cluster_backend: Docker,
    ) -> None:
        """
        Create a Docker cluster.

        Args:
            masters: The number of master nodes to create.
            agents: The number of agent nodes to create.
            public_agents: The number of public agent nodes to create.
            files_to_copy_to_installer: Pairs of host paths to paths on
                the installer node. These are files to copy from the host to
                the installer node before installing DC/OS.
                Currently on DC/OS Docker the only supported paths on the
                installer are in the ``/genconf`` directory.
            cluster_backend: Details of the specific Docker backend to use.
        """
        self._default_ssh_user = 'root'

        # To avoid conflicts, we use random container names.
        # We use the same random string for each container in a cluster so
        # that they can be associated easily.
        #
        # Starting with "dcos-e2e" allows `make clean` to remove these and
        # only these containers.
        self._cluster_id = 'dcos-e2e-{random}'.format(random=uuid.uuid4())

        # We work in a new directory.
        # This helps running tests in parallel without conflicts and it
        # reduces the chance of side-effects affecting sequential tests.
        workspace_dir = cluster_backend.workspace_dir
        self._path = Path(workspace_dir) / uuid.uuid4().hex / self._cluster_id
        self._path.mkdir(exist_ok=True, parents=True)
        self._path = self._path.resolve()

        # Files in the `genconf` directory are mounted to the installer at
        # `/genconf`.
        # Therefore, every file which we want to copy to `/genconf` on the
        # installer is put into the `genconf` directory.
        # The way to fix this if we want to be able to put files anywhere is
        # to add an variable to `dcos_generate_config.sh.in` which allows
        # `-v` mounts.
        self._genconf_dir = self._path / 'genconf'
        # We wrap these in `Path` to work around
        # https://github.com/PyCQA/pylint/issues/224.
        Path(self._genconf_dir).mkdir(exist_ok=True, parents=True)
        self._genconf_dir = Path(self._genconf_dir).resolve()
        include_dir = self._path / 'include'
        certs_dir = include_dir / 'certs'
        certs_dir.mkdir(parents=True)
        ssh_dir = include_dir / 'ssh'
        ssh_dir.mkdir(parents=True)

        current_file = inspect.stack()[0][1]
        current_parent = Path(os.path.abspath(current_file)).parent
        ip_detect_src = current_parent / 'resources' / 'ip-detect'
        ip_detect_dst = Path('/genconf/ip-detect')
        files_to_copy_to_installer.append((ip_detect_src, ip_detect_dst))

        public_key_path = ssh_dir / 'id_rsa.pub'
        _write_key_pair(
            public_key_path=public_key_path,
            private_key_path=ssh_dir / 'id_rsa',
        )

        for host_path, installer_path in files_to_copy_to_installer:
            relative_installer_path = installer_path.relative_to('/genconf')
            destination_path = self._genconf_dir / relative_installer_path
            if host_path.is_dir():
                destination_path = destination_path / host_path.stem
                copytree(src=str(host_path), dst=str(destination_path))
            else:
                copyfile(src=str(host_path), dst=str(destination_path))

        self._master_prefix = self._cluster_id + '-master-'
        self._agent_prefix = self._cluster_id + '-agent-'
        self._public_agent_prefix = self._cluster_id + '-public-agent-'

        bootstrap_genconf_path = self._genconf_dir / 'serve'
        # We wrap this in `Path` to work around
        # https://github.com/PyCQA/pylint/issues/224.
        Path(bootstrap_genconf_path).mkdir()
        self._bootstrap_tmp_path = Path('/opt/dcos_install_tmp')

        # See https://success.docker.com/KBase/Different_Types_of_Volumes
        # for a definition of different types of volumes.
        node_tmpfs_mounts = {
            '/run': 'rw,exec,nosuid,size=2097152k',
            '/tmp': 'rw,exec,nosuid,size=2097152k',
        }

        docker_image_tag = 'mesosphere/dcos-docker'
        build_docker_image(
            tag=docker_image_tag,
            linux_distribution=cluster_backend.linux_distribution,
            docker_version=cluster_backend.docker_version,
        )

        common_mounts = {
            str(certs_dir.resolve()): {
                'bind': '/etc/docker/certs.d',
                'mode': 'rw',
            },
            str(bootstrap_genconf_path): {
                'bind': str(self._bootstrap_tmp_path),
                'mode': 'ro',
            },
        }

        agent_mounts = {
            '/sys/fs/cgroup': {
                'bind': '/sys/fs/cgroup',
                'mode': 'ro',
            },
            **common_mounts,
        }

        for master_number in range(1, masters + 1):
            unique_mounts = {
                str(uuid.uuid4()): {
                    'bind': '/var/lib/docker',
                    'mode': 'rw',
                },
                str(uuid.uuid4()): {
                    'bind': '/opt',
                    'mode': 'rw',
                },
            }

            start_dcos_container(
                existing_masters=self.masters,
                container_base_name=self._master_prefix,
                container_number=master_number,
                dcos_num_masters=masters,
                dcos_num_agents=agents + public_agents,
                volumes={
                    **common_mounts,
                    **cluster_backend.custom_master_mounts,
                    **unique_mounts,
                },
                tmpfs=node_tmpfs_mounts,
                docker_image=docker_image_tag,
                labels={
                    **cluster_backend.docker_container_labels,
                    **{
                        'node_type': 'master',
                    },
                },
                public_key_path=public_key_path,
                docker_storage_driver=cluster_backend.docker_storage_driver,
                docker_version=cluster_backend.docker_version,
            )

        for agent_number in range(1, agents + 1):
            unique_mounts = {
                str(uuid.uuid4()): {
                    'bind': '/var/lib/docker',
                    'mode': 'rw',
                },
                str(uuid.uuid4()): {
                    'bind': '/opt',
                    'mode': 'rw',
                },
                str(uuid.uuid4()): {
                    'bind': '/var/lib/mesos/slave',
                    'mode': 'rw',
                },
            }

            start_dcos_container(
                existing_masters=self.masters,
                container_base_name=self._agent_prefix,
                container_number=agent_number,
                dcos_num_masters=masters,
                dcos_num_agents=agents + public_agents,
                volumes={
                    **agent_mounts,
                    **cluster_backend.custom_agent_mounts,
                    **unique_mounts,
                },
                tmpfs=node_tmpfs_mounts,
                docker_image=docker_image_tag,
                labels={
                    **cluster_backend.docker_container_labels,
                    **{
                        'node_type': 'agent',
                    },
                },
                public_key_path=public_key_path,
                docker_storage_driver=cluster_backend.docker_storage_driver,
                docker_version=cluster_backend.docker_version,
            )

        for public_agent_number in range(1, public_agents + 1):
            unique_mounts = {
                str(uuid.uuid4()): {
                    'bind': '/var/lib/docker',
                    'mode': 'rw',
                },
                str(uuid.uuid4()): {
                    'bind': '/opt',
                    'mode': 'rw',
                },
                str(uuid.uuid4()): {
                    'bind': '/var/lib/mesos/slave',
                    'mode': 'rw',
                },
            }

            start_dcos_container(
                existing_masters=self.masters,
                container_base_name=self._public_agent_prefix,
                container_number=public_agent_number,
                dcos_num_masters=masters,
                dcos_num_agents=agents + public_agents,
                volumes={
                    **agent_mounts,
                    **cluster_backend.custom_public_agent_mounts,
                    **unique_mounts,
                },
                tmpfs=node_tmpfs_mounts,
                docker_image=docker_image_tag,
                labels={
                    **cluster_backend.docker_container_labels,
                    **{
                        'node_type': 'public_agent',
                    },
                },
                public_key_path=public_key_path,
                docker_storage_driver=cluster_backend.docker_storage_driver,
                docker_version=cluster_backend.docker_version,
            )

    def install_dcos_from_url(
        self,
        build_artifact: str,
        extra_config: Dict[str, Any],
        log_output_live: bool,
    ) -> None:
        """
        Args:
            build_artifact: The URL string to a build artifact to install DC/OS
                from.
            extra_config: This may contain extra installation configuration
                variables that are applied on top of the default DC/OS
                configuration of the Docker backend.
            log_output_live: If `True`, log output of the installation live.

        Raises:
            NotImplementedError: `NotImplementedError` because the Docker
                backend does not support the DC/OS advanced installation
                method.
        """
        message = (
            'The Docker backend does not support the installation of DC/OS '
            'by build artifacts passed via URL string. This is because a more '
            'efficient installation method exists in `install_dcos_from_path`.'
        )
        raise NotImplementedError(message)

    def install_dcos_from_path(
        self,
        build_artifact: Path,
        extra_config: Dict[str, Any],
        log_output_live: bool,
    ) -> None:
        """
        Args:
            build_artifact: The `Path` to a build artifact to install DC/OS
                from.
            extra_config: May contain extra installation configuration
                variables that are applied on top of the default DC/OS
                configuration of the Docker backend.
            log_output_live: If `True`, log output of the installation live.

        Raises:
            CalledProcessError: There was an error installing DC/OS on a node.
        """
        ssh_user = self._default_ssh_user

        def ip_list(nodes: Set[Node]) -> List[str]:
            return list(map(lambda node: str(node.public_ip_address), nodes))

        config = {
            'agent_list': ip_list(nodes=self.agents),
            'bootstrap_url': 'file://' + str(self._bootstrap_tmp_path),
            # Without this, we see errors like:
            # "Time is not synchronized / marked as bad by the kernel.".
            # Adam saw this on Docker for Mac 17.09.0-ce-mac35.
            #
            # In that case this was fixable with:
            #   $ docker run --rm --privileged alpine hwclock -s
            'check_time': 'false',
            'cluster_name': 'DCOS',
            'exhibitor_storage_backend': 'static',
            'master_discovery': 'static',
            'master_list': ip_list(nodes=self.masters),
            'process_timeout': 10000,
            'public_agent_list': ip_list(nodes=self.public_agents),
            'resolvers': ['8.8.8.8'],
            'ssh_port': 22,
            'ssh_user': ssh_user,
        }

        config_data = {**config, **extra_config}
        config_yaml = yaml.dump(data=config_data)  # type: ignore
        config_file_path = self._genconf_dir / 'config.yaml'
        config_file_path.write_text(data=config_yaml)

        genconf_args = [
            'bash',
            str(build_artifact),
            '--offline',
            '-v',
            '--genconf',
        ]

        installer_ctr = '{cluster_id}-installer'.format(
            cluster_id=self._cluster_id,
        )
        installer_port = _get_open_port()

        run_subprocess(
            args=genconf_args,
            env={
                'PORT': str(installer_port),
                'DCOS_INSTALLER_CONTAINER_NAME': installer_ctr,
            },
            log_output_live=log_output_live,
            cwd=str(self._path),
        )

        for role, nodes in [
            ('master', self.masters),
            ('slave', self.agents),
            ('slave_public', self.public_agents),
        ]:
            dcos_install_args = [
                '/bin/bash',
                str(self._bootstrap_tmp_path / 'dcos_install.sh'),
                '--no-block-dcos-setup',
                role,
            ]

            # There is a potential race here, if the SSH daemon on a node has
            # not started up yet. However, this is unlikely. If a 255 is
            # spotted here, consider adding a retry loop to wait for SSH to be
            # available.
            for node in nodes:
                try:
                    node.run(args=dcos_install_args)
                except subprocess.CalledProcessError as ex:  # pragma: no cover
                    LOGGER.error(ex.stdout)
                    LOGGER.error(ex.stderr)
                    raise

    def destroy(self) -> None:
        """
        Destroy all nodes in the cluster.
        """
        client = docker.from_env(version='auto')
        for prefix in (
            self._master_prefix,
            self._agent_prefix,
            self._public_agent_prefix,
        ):
            containers = client.containers.list(filters={'name': prefix})
            for container in containers:
                container.stop()
                container.remove(v=True)

        rmtree(path=str(self._path), ignore_errors=True)

    def _nodes(self, container_base_name: str) -> Set[Node]:
        """
        Args:
            container_base_name: The start of the container names.

        Returns: ``Node``s corresponding to containers with names starting
            with ``container_base_name``.
        """
        client = docker.from_env(version='auto')
        filters = {'name': container_base_name}
        containers = client.containers.list(filters=filters)

        nodes = set([])
        for container in containers:
            container_ip_address = IPv4Address(
                container.attrs['NetworkSettings']['IPAddress'],
            )
            nodes.add(
                Node(
                    public_ip_address=container_ip_address,
                    private_ip_address=container_ip_address,
                    default_ssh_user=self._default_ssh_user,
                    ssh_key_path=self._path / 'include' / 'ssh' / 'id_rsa',
                ),
            )
        return nodes

    @property
    def masters(self) -> Set[Node]:
        """
        Return all DC/OS master :class:`.node.Node` s.
        """
        return self._nodes(container_base_name=self._master_prefix)

    @property
    def agents(self) -> Set[Node]:
        """
        Return all DC/OS agent ``Node``s.
        """
        return self._nodes(container_base_name=self._agent_prefix)

    @property
    def public_agents(self) -> Set[Node]:
        """
        Return all DC/OS public agent :class:`.node.Node` s.
        """
        return self._nodes(container_base_name=self._public_agent_prefix)<|MERGE_RESOLUTION|>--- conflicted
+++ resolved
@@ -62,60 +62,6 @@
     public_key_path.write_bytes(data=public_key)
     private_key_path.write_bytes(data=private_key)
 
-
-<<<<<<< HEAD
-=======
-def _write_docker_service_file(
-    service_file_path: Path,
-    storage_driver: DockerStorageDriver,
-) -> None:
-    """
-    Write a systemd unit for a Docker service.
-
-    Args:
-        service_file_path: The path to a file to write to.
-        storage_driver: The Docker storage driver to use.
-    """
-    storage_driver_name = {
-        DockerStorageDriver.AUFS: 'aufs',
-        DockerStorageDriver.OVERLAY: 'overlay',
-        DockerStorageDriver.OVERLAY_2: 'overlay2',
-    }[storage_driver]
-
-    docker_cmd = (
-        '/usr/bin/docker daemon '
-        '-D '
-        '-s {storage_driver_name} '
-        '--disable-legacy-registry=true '
-        '--exec-opt=native.cgroupdriver=cgroupfs'
-    ).format(storage_driver_name=storage_driver_name)
-
-    docker_service_contents = {
-        'Unit': {
-            'Description': 'Docker Application Container Engine',
-            'Documentation': 'https://docs.docker.com',
-            'After': 'dbus.service',
-        },
-        'Service': {
-            'ExecStart': docker_cmd,
-            'LimitNOFILE': '1048576',
-            'LimitNPROC': '1048576',
-            'LimitCORE': 'infinity',
-            'Delegate': 'yes',
-            'TimeoutStartSec': '0',
-        },
-        'Install': {
-            'WantedBy': 'default.target',
-        },
-    }
-    config = configparser.ConfigParser()
-    # Ignore erroneous error https://github.com/python/typeshed/issues/1857.
-    config.optionxform = str  # type: ignore
-    config.read_dict(docker_service_contents)
-    with service_file_path.open(mode='w') as service_file:
-        config.write(service_file)
-
->>>>>>> 41cbd9a1
 
 def _get_open_port() -> int:
     """
