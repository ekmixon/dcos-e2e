--- conflicted
+++ resolved
@@ -243,21 +243,7 @@
         )
 
         with ssh_client.open_sftp() as sftp:
-<<<<<<< HEAD
-            try:
-                sftp.put(
-                    localpath=str(local_path),
-                    remotepath=str(remote_path),
-                )
-            except IOError:
-                sftp.mkdir(path=str(remote_path.parent))
-                sftp.put(
-                    localpath=str(local_path),
-                    remotepath=str(remote_path),
-                )
-=======
             sftp.put(
                 localpath=str(local_path),
                 remotepath=str(remote_path),
-            )
->>>>>>> e20675f1
+            )