"""
Tools for managing DC/OS cluster nodes.
"""

import stat
from ipaddress import IPv4Address
from pathlib import Path
from shlex import quote
from subprocess import PIPE, CompletedProcess, Popen
from typing import Any, Dict, List, Optional

import paramiko
from scp import SCPClient

from ._common import run_subprocess


class Node:
    """
    A record of a DC/OS cluster node.
    """

    def __init__(
        self,
        public_ip_address: IPv4Address,
        private_ip_address: IPv4Address,
        default_ssh_user: str,
        ssh_key_path: Path,
    ) -> None:
        """
        Args:
            public_ip_address: The public IP address of the node.
            private_ip_address: The IP address used by the DC/OS component
                running on this node.
            default_ssh_user: The default username to use for SSH connections.
            ssh_key_path: The path to an SSH key which can be used to SSH to
<<<<<<< HEAD
                the node as the `default_ssh_user` user.
=======
                the node as the ``Cluster.default_ssh_user``.
>>>>>>> 9955f731

        Attributes:
            ip_address: The IP address used by the DC/OS component
                running on this node.
        """
        self.public_ip_address = public_ip_address
        self.private_ip_address = private_ip_address
        self.default_ssh_user = default_ssh_user
        ssh_key_path.chmod(mode=stat.S_IRUSR)
        self._ssh_key_path = ssh_key_path

    def __str__(self) -> str:
        """
        Convert a `Node` object to string listing only its IP addresses.

        Returns the custom string representation of a `Node` object.
        """
        return 'Node(public_ip={public_ip}, private_ip={private_ip})'.format(
            public_ip=self.public_ip_address,
            private_ip=self.private_ip_address,
        )

    def _compose_ssh_command(
        self,
        args: List[str],
        user: str,
        env: Optional[Dict[str, Any]] = None,
        shell: bool = False,
    ) -> List[str]:
        """
        Return a command to run `args` on this node over SSH.

        Args:
            args: The command to run on this node.
            user: The user that the command will be run for over SSH.
            env: Environment variables to be set on the node before running
                the command. A mapping of environment variable names to
                values.
            shell: If False (the default), each argument is passed as a
                literal value to the command.  If True, the command line is
                interpreted as a shell command, with a special meaning applied
                to some characters (e.g. $, &&, >). This means the caller must
                quote arguments if they may contain these special characters,
                including whitespace.

        Returns:
            The full SSH command to be run.
        """
        env = dict(env or {})

        if shell:
            args = ['/bin/sh', '-c', ' '.join(args)]

        ssh_args = [
            'ssh',
            # Suppress warnings.
            # In particular, we don't care about remote host identification
            # changes.
            '-q',
            # This makes sure that only keys passed with the -i option are
            # used. Needed when there are already keys present in the SSH
            # key chain, which cause `Error: Too many Authentication
            # Failures`.
            '-o',
            'IdentitiesOnly=yes',
            # The node may be an unknown host.
            '-o',
            'StrictHostKeyChecking=no',
            # Use an SSH key which is authorized.
            '-i',
            str(self._ssh_key_path),
            # Run commands as the specified user.
            '-l',
            user,
            # Bypass password checking.
            '-o',
            'PreferredAuthentications=publickey',
            str(self.public_ip_address),
        ] + [
            '{key}={value}'.format(key=k, value=quote(v))
            for k, v in env.items()
        ] + [quote(arg) for arg in args]

        return ssh_args

    def run(
        self,
        args: List[str],
        user: Optional[str] = None,
        log_output_live: bool = False,
        env: Optional[Dict[str, Any]] = None,
        shell: bool = False,
    ) -> CompletedProcess:
        """
        Run a command on this node the given user.

        Args:
            args: The command to run on the node.
            user: The username to SSH as. If unset then the `default_ssh_user`
                is used instead.
            log_output_live: If `True`, log output live. If `True`, stderr is
                merged into stdout in the return value.
            env: Environment variables to be set on the node before running
                the command. A mapping of environment variable names to
                values.
            shell: If False (the default), each argument is passed as a
                literal value to the command.  If True, the command line is
                interpreted as a shell command, with a special meaning applied
                to some characters (e.g. $, &&, >). This means the caller must
                quote arguments if they may contain these special characters,
                including whitespace.

        Returns:
            The representation of the finished process.

        Raises:
            subprocess.CalledProcessError: The process exited with a non-zero
                code.
        """
        if not user:
            user = self.default_ssh_user

        ssh_args = self._compose_ssh_command(
            args=args, user=user, env=env, shell=shell
        )
        return run_subprocess(args=ssh_args, log_output_live=log_output_live)

    def popen(
        self,
        args: List[str],
<<<<<<< HEAD
        user: Optional[str] = None,
        env: Optional[Dict] = None,
=======
        user: str,
        env: Optional[Dict[str, Any]] = None,
>>>>>>> 9955f731
        shell: bool = False,
    ) -> Popen:
        """
        Open a pipe to a command run on a node as the given user.

        Args:
            args: The command to run on the node.
            user: The user to open a pipe for a command for over SSH.
                If unset the `default_ssh_user` is used instead.
            env: Environment variables to be set on the node before running
                the command. A mapping of environment variable names to
                values.
            shell: If False (the default), each argument is passed as a
                literal value to the command.  If True, the command line is
                interpreted as a shell command, with a special meaning applied
                to some characters (e.g. $, &&, >). This means the caller must
                quote arguments if they may contain these special characters,
                including whitespace.

        Returns:
            The pipe object attached to the specified process.
        """
        if not user:
            user = self.default_ssh_user

        ssh_args = self._compose_ssh_command(
            args=args, user=user, env=env, shell=shell
        )
        return Popen(args=ssh_args, stdout=PIPE, stderr=PIPE)

    def send_file(
        self,
        local_path: Path,
        remote_path: Path,
        user: Optional[str] = None,
    ) -> None:
        """
        Copy a file to this node.

        Args:
            local_path: The path on the host of the file to send.
            remote_path: The path on the node to place the file.
            user: The name of the remote user to send the file via
                secure copy. If unset the `default_ssh_user` is
                used instead.
        """
        if not user:
            user = self.default_ssh_user

        ssh_client = paramiko.SSHClient()
        ssh_client.set_missing_host_key_policy(paramiko.AutoAddPolicy())
        ssh_client.connect(
            str(self.public_ip_address),
            username=user,
            key_filename=str(self._ssh_key_path),
        )

        with SCPClient(ssh_client.get_transport()) as scp:
            self.run(
                args=['mkdir', '--parents',
                      str(remote_path.parent)],
                user=user,
            )
            scp.put(files=str(local_path), remote_path=str(remote_path))<|MERGE_RESOLUTION|>--- conflicted
+++ resolved
@@ -34,11 +34,7 @@
                 running on this node.
             default_ssh_user: The default username to use for SSH connections.
             ssh_key_path: The path to an SSH key which can be used to SSH to
-<<<<<<< HEAD
                 the node as the `default_ssh_user` user.
-=======
-                the node as the ``Cluster.default_ssh_user``.
->>>>>>> 9955f731
 
         Attributes:
             ip_address: The IP address used by the DC/OS component
@@ -169,13 +165,8 @@
     def popen(
         self,
         args: List[str],
-<<<<<<< HEAD
         user: Optional[str] = None,
-        env: Optional[Dict] = None,
-=======
-        user: str,
         env: Optional[Dict[str, Any]] = None,
->>>>>>> 9955f731
         shell: bool = False,
     ) -> Popen:
         """
