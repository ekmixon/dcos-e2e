--- conflicted
+++ resolved
@@ -3,19 +3,16 @@
 """
 
 import logging
-<<<<<<< HEAD
 import subprocess
 from subprocess import CompletedProcess
 from typing import Dict, List, Optional, Union
 
 import sarge
-=======
 import os
 import select
 import subprocess
 from subprocess import PIPE, CompletedProcess, Popen
 from typing import Callable, Dict, List, Optional, Union
->>>>>>> f5ae856d
 
 LOGGER = logging.getLogger(__name__)
 
@@ -92,13 +89,12 @@
     """
     stdout_list = []  # type: List[bytes]
     stderr_list = []  # type: List[bytes]
-<<<<<<< HEAD
     stdout_logger = _LineLogger(LOGGER.debug)
     stderr_logger = _LineLogger(LOGGER.warning)
 
-    def _read_output(process):
-        stdout_line = process.stdout.read()
-        stderr_line = process.stderr.read()
+    def _read_output(process: sarge.Pipeline) -> None:
+        stdout_line = process.stdout.read(block=False)
+        stderr_line = process.stderr.read(block=False)
         if stdout_line:
             stdout_list.append(stdout_line)
             if log_output_live:
@@ -134,71 +130,4 @@
             output=stdout,
             stderr=stderr,
         )
-=======
-
-    with Popen(
-        args=args,
-        cwd=cwd,
-        stdout=process_stdout,
-        stderr=process_stderr,
-        env=env,
-    ) as process:
-
-        try:
-            if pipe_output:
-                logger_map = {
-                    process.stdout.fileno(): _LineLogger(LOGGER.debug),
-                    process.stderr.fileno(): _LineLogger(LOGGER.warning),
-                }
-
-                line_map = {
-                    process.stdout.fileno(): stdout_list,
-                    process.stderr.fileno(): stderr_list,
-                }
-
-                file_descriptors = list(line_map.keys())
-                while file_descriptors:
-                    ret = select.select(file_descriptors, [], [])
-
-                    for file_descriptor in ret[0]:
-                        logger = logger_map[file_descriptor]
-                        lines = line_map[file_descriptor]
-                        line_buffer = os.read(file_descriptor, 8192)
-                        if line_buffer:
-                            lines.append(line_buffer)
-                            if log_output_live:
-                                logger.log(line_buffer)
-                        else:
-                            file_descriptors.remove(file_descriptor)
-                            logger.flush()
-
-            # stderr/stdout are not readable anymore which usually means
-            # that the child process has exited. However, the child
-            # process has not been wait()ed for yet, i.e. it has not yet
-            # been reaped. That is, its exit status is unknown. Read its
-            # exit status.
-            process.wait()
-
-            stdout = b''.join(stdout_list) if pipe_output else None
-            stderr = b''.join(stderr_list) if pipe_output else None
-        except Exception:  # pragma: no cover
-            # We clean up if there is an error while getting the output.
-            # This may not happen while running tests so we ignore coverage.
-
-            # Attempt to give the subprocess(es) a chance to terminate.
-            process.terminate()
-            try:
-                process.wait(1)
-            except subprocess.TimeoutExpired:
-                # If the process cannot terminate cleanly, we just kill it.
-                process.kill()
-            raise
-        if process.returncode != 0:
-            raise subprocess.CalledProcessError(
-                returncode=process.returncode,
-                cmd=args,
-                output=stdout,
-                stderr=stderr,
-            )
->>>>>>> f5ae856d
     return CompletedProcess(args, process.returncode, stdout, stderr)