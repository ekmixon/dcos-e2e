--- conflicted
+++ resolved
@@ -2,7 +2,6 @@
 Common code for minidcos docker CLI modules.
 """
 
-from collections import defaultdict
 import functools
 import json
 import os
@@ -54,22 +53,14 @@
 
 
 @functools.lru_cache()
-<<<<<<< HEAD
-def _running_vm_names_by_cluster() -> Set[str]:
-=======
 def _running_vm_names_by_cluster() -> Dict[str, Set[str]]:
->>>>>>> 66c92422
     """
     Return a mapping of Cluster IDs to the names of VMs in those clusters.
     """
     ls_output = bytes(vertigo_py.ls(option='vms'))  # type: ignore
     lines = ls_output.decode().strip().split('\n')
     lines = [line for line in lines if line]
-<<<<<<< HEAD
-    result = defaultdict(set)
-=======
     result = defaultdict(set)  # type: Dict[str, Set[str]]
->>>>>>> 66c92422
     for line in lines:
         vm_name_in_quotes, _ = line.split(' ')
         vm_name = vm_name_in_quotes[1:-1]
@@ -82,14 +73,6 @@
         if state != 'running':
             # We do not show e.g. aborted VMs.
             # For example, a VM is aborted when the host is rebooted.
-<<<<<<< HEAD
-            # This is problematic as we cannot assume that the workspace directory,
-            # which might be in /tmp/ is still there.
-            #
-            # We do not show paused VMs.
-            # A VM can be manually paused.  This can be problematic if someone
-            # pauses a VM, then creates a new one with the same cluster ID.
-=======
             # This is problematic as we cannot assume that the workspace
             # directory,
             # which might be in /tmp/ is still there.
@@ -98,7 +81,6 @@
             # A VM can be manually paused.
             # This can be problematic if someone pauses a VM, then creates a
             # new one with the same cluster ID.
->>>>>>> 66c92422
             # However, we work on the assumption that a user will not manually
             # interfere with VirtualBox.
             continue
