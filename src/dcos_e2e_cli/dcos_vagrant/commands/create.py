--- conflicted
+++ resolved
@@ -207,7 +207,6 @@
             relative_path = container_genconf_path / genconf_relative
             files_to_copy_to_genconf_dir.append((genconf_file, relative_path))
 
-<<<<<<< HEAD
     install_dcos_from_path(
         cluster=cluster,
         dcos_config={
@@ -217,23 +216,6 @@
         ip_detect_path=ip_detect_path,
         files_to_copy_to_genconf_dir=files_to_copy_to_genconf_dir,
     )
-=======
-    try:
-        with click_spinner.spinner():
-            cluster.install_dcos_from_path(
-                build_artifact=artifact_path,
-                dcos_config={
-                    **cluster.base_config,
-                    **extra_config,
-                },
-                ip_detect_path=cluster_backend.ip_detect_path,
-                files_to_copy_to_genconf_dir=files_to_copy_to_genconf_dir,
-            )
-    except CalledProcessError as exc:
-        click.echo('Error installing DC/OS.', err=True)
-        click.echo(doctor_message)
-        cluster.destroy()
-        sys.exit(exc.returncode)
 
     show_cluster_started_message(
         # We work on the assumption that the ``wait`` command is a sibling
@@ -243,5 +225,4 @@
         cluster_id=cluster_id,
     )
 
->>>>>>> ae1fc48f
     click.echo(cluster_id)