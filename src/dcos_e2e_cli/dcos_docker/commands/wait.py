"""
Tools for waiting for a cluster.
"""

import click
import urllib3

from dcos_e2e.node import Transport
from dcos_e2e_cli.common.options import (
    existing_cluster_id_option,
    superuser_password_option,
    superuser_username_option,
    verbosity_option,
)
from dcos_e2e_cli.common.utils import (
    check_cluster_id_exists,
    set_logging,
    wait_for_dcos,
)

from ._common import ClusterContainers, existing_cluster_ids
from ._options import node_transport_option
from .doctor import doctor


@click.command('wait')
@existing_cluster_id_option
@superuser_username_option
@superuser_password_option
@click.option(
    '--skip-http-checks',
    is_flag=True,
    help=(
        'Do not wait for checks which require an HTTP connection to the '
        'cluster. '
        'If this flag is used, this command may return before DC/OS is fully '
        'ready. '
        'Use this flag in cases where an HTTP connection cannot be made to '
        'the cluster. '
        'For example this is useful on macOS without a VPN set up.'
    ),
)
@node_transport_option
@verbosity_option
@click.pass_context
def wait(
    ctx: click.core.Context,
    cluster_id: str,
    superuser_username: str,
    superuser_password: str,
    transport: Transport,
    skip_http_checks: bool,
    verbose: int,
) -> None:
    """
    Wait for DC/OS to start.
    """
    check_cluster_id_exists(
        new_cluster_id=cluster_id,
        existing_cluster_ids=existing_cluster_ids(),
    )
    set_logging(verbosity_level=verbose)
    cluster_containers = ClusterContainers(
        cluster_id=cluster_id,
        transport=transport,
    )

    http_checks = not skip_http_checks
<<<<<<< HEAD
=======
    # We work on the assumption that the ``doctor`` command is a sibling
    # command of this one.
    command_path_list = ctx.command_path.split()
    command_path_list[-1] = doctor.name
    doctor_command_name = ' '.join(command_path_list)
>>>>>>> 6c79e12d

    wait_for_dcos(
        is_enterprise=cluster_containers.is_enterprise,
        cluster=cluster_containers.cluster,
        superuser_username=superuser_username,
        superuser_password=superuser_password,
        http_checks=http_checks,
<<<<<<< HEAD
        doctor_command=doctor,
        sibling_ctx=ctx,
=======
        doctor_command_name=doctor_command_name,
>>>>>>> 6c79e12d
    )<|MERGE_RESOLUTION|>--- conflicted
+++ resolved
@@ -66,14 +66,6 @@
     )
 
     http_checks = not skip_http_checks
-<<<<<<< HEAD
-=======
-    # We work on the assumption that the ``doctor`` command is a sibling
-    # command of this one.
-    command_path_list = ctx.command_path.split()
-    command_path_list[-1] = doctor.name
-    doctor_command_name = ' '.join(command_path_list)
->>>>>>> 6c79e12d
 
     wait_for_dcos(
         is_enterprise=cluster_containers.is_enterprise,
@@ -81,10 +73,6 @@
         superuser_username=superuser_username,
         superuser_password=superuser_password,
         http_checks=http_checks,
-<<<<<<< HEAD
         doctor_command=doctor,
         sibling_ctx=ctx,
-=======
-        doctor_command_name=doctor_command_name,
->>>>>>> 6c79e12d
     )