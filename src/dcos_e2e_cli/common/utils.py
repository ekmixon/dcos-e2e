--- conflicted
+++ resolved
@@ -184,11 +184,8 @@
             ``doctor_command``.
     """
     urllib3.disable_warnings(urllib3.exceptions.InsecureRequestWarning)
-<<<<<<< HEAD
     doctor_command_name = _command_path(
     )
-=======
->>>>>>> 05d2bde4
     message = (
         'A cluster may take some time to be ready.\n'
         'The amount of time it takes to start a cluster depends on a variety '
